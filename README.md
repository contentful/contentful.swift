--- conflicted
+++ resolved
@@ -124,11 +124,7 @@
 You can specify a specific version of Contentful depending on your needs. To learn more about operators for dependency versioning within a Podfile, see the [CocoaPods doc on the Podfile](https://guides.cocoapods.org/using/the-podfile.html).
 
 ```ruby
-<<<<<<< HEAD
-pod 'Contentful', '~> 4.2.5'
-=======
 pod 'Contentful', '~> 5.0.0'
->>>>>>> 7017c7c8
 ```
 
 #### Carthage installation
@@ -136,11 +132,7 @@
 You can also use [Carthage](https://github.com/Carthage/Carthage) for integration by adding the following to your `Cartfile`:
 
 ```
-<<<<<<< HEAD
-github "contentful/contentful.swift" ~> 4.2.5
-=======
 github "contentful/contentful.swift" ~> 5.0.0
->>>>>>> 7017c7c8
 ```
 
 #### Swift Package Manager [swift-tools-version 5.0]
@@ -148,11 +140,7 @@
 Add the following line to your array of dependencies:
 
 ```swift
-<<<<<<< HEAD
-.package(url: "https://github.com/contentful/contentful.swift", .upToNextMajor(from: "4.2.5"))
-=======
 .package(url: "https://github.com/contentful/contentful.swift", .upToNextMajor(from: "5.0.0"))
->>>>>>> 7017c7c8
 ```
 
 ### Your first request
