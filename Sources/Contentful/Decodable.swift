//
//  Decodable.swift
//  Contentful
//
//  Created by JP Wright on 05.09.17.
//  Copyright © 2017 Contentful GmbH. All rights reserved.
//

import Foundation

/// Helper methods for decoding instances of the various types in your content model.
public extension Decoder {

    internal var linkResolver: LinkResolver {
        return userInfo[.linkResolverContextKey] as! LinkResolver
    }

    /// The `TimeZone` the `Decoder` is using to offset dates by.
    /// Set through `ClientConfiguration`.
    var timeZone: TimeZone? {
        return userInfo[.timeZoneContextKey] as? TimeZone
    }

    internal var contentTypes: [ContentTypeId: EntryDecodable.Type] {
        guard let contentTypes = userInfo[.contentTypesContextKey] as? [ContentTypeId: EntryDecodable.Type] else {
            fatalError(
            """
            Make sure to pass your content types into the Client intializer
            so the SDK can properly deserializer your own types if you are using the `fetchMappedEntries` methods
            """)
        }
        return contentTypes
    }

    /// The localization context of the connected Contentful space necessary to properly serialize
    /// entries and assets to Swift models from Contentful API responses.
    var localizationContext: LocalizationContext {
        return userInfo[.localizationContextKey] as! LocalizationContext
    }

    /// Helper method to extract the sys property of a Contentful resource.
    func sys() throws -> Sys {
        let container = try self.container(keyedBy: LocalizableResource.CodingKeys.self)
        let sys = try container.decode(Sys.self, forKey: .sys)
        return sys
    }

    /// Extract the nested JSON container for the "fields" dictionary present in Entry and Asset resources.
    func contentfulFieldsContainer<NestedKey>(keyedBy keyType: NestedKey.Type) throws -> KeyedDecodingContainer<NestedKey> {
        let container = try self.container(keyedBy: LocalizableResource.CodingKeys.self)
        let fieldsContainer = try container.nestedContainer(keyedBy: keyType, forKey: .fields)
        return fieldsContainer
    }
}

extension JSONDecoder {

    /// Returns the JSONDecoder owned by the Client. Until the first request to the CDA is made, this
    /// decoder won't have the necessary localization content required to properly deserialize resources
    /// returned in the multi-locale format.
    public static func withoutLocalizationContext() -> JSONDecoder {
        let jsonDecoder = JSONDecoder()
        jsonDecoder.dateDecodingStrategy = .custom(Date.variableISO8601Strategy)
        return jsonDecoder
    }

    /// Updates the JSONDecoder provided by the client with the localization context necessary to deserialize
    /// resources returned in the multi-locale format with the locale information provided by the space.
    public func update(with localizationContext: LocalizationContext) {
        userInfo[.localizationContextKey] = localizationContext
    }
}

internal extension Decodable where Self: EntryDecodable {
    // This is a magic workaround for the fact that dynamic metatypes cannot be passed into
    // initializers such as UnkeyedDecodingContainer.decode(Decodable.Type), yet static methods CAN
    // be called on metatypes.
    static func popEntryDecodable(from container: inout UnkeyedDecodingContainer) throws -> Self {
        let entryDecodable = try container.decode(self)
        return entryDecodable
    }
}

internal extension Decodable where Self: AssetDecodable {
    static func popAssetDecodable(from container: inout UnkeyedDecodingContainer) throws -> Self {
        let assetDecodable = try container.decode(self)
        return assetDecodable
    }
}

internal extension Decodable where Self: Node {
<<<<<<< HEAD
   static func popNodeDecodable(from container: inout UnkeyedDecodingContainer) throws -> Self {
=======
    static func popNodeDecodable(from container: inout UnkeyedDecodingContainer) throws -> Self {
>>>>>>> 99982c37
        let contentDecodable = try container.decode(self)
        return contentDecodable
    }
}

internal extension CodingUserInfoKey {
    static let linkResolverContextKey = CodingUserInfoKey(rawValue: "linkResolverContext")!
    static let timeZoneContextKey = CodingUserInfoKey(rawValue: "timeZoneContext")!
    static let contentTypesContextKey = CodingUserInfoKey(rawValue: "contentTypesContext")!
    static let localizationContextKey = CodingUserInfoKey(rawValue: "localizationContext")!
}

// Fields JSON container.
public extension KeyedDecodingContainer {

    /// Caches a link to be resolved once all resources in the response have been serialized.
    ///
    /// - Parameters:
    ///   - key: The `KeyedDecodingContainer.Key` representing the JSON key where the related resource is found.
    ///   - decoder: The `Decoder` being used to deserialize the JSON to user-defined classes.
    ///   - callback: The callback used to assign the linked item at a later time.
    /// - Throws: Forwards the error if no link object is in the JSON at the specified key.
    func resolveLink(forKey key: KeyedDecodingContainer.Key,
                            decoder: Decoder,
                            callback: @escaping (AnyObject) -> Void) throws {

        let linkResolver = decoder.linkResolver
        if let link = try decodeIfPresent(Link.self, forKey: key) {
            linkResolver.resolve(link, callback: callback)
        }
    }

    /// Caches an array of linked resources to be resolved once all resources in the response have been deserialized.
    ///
    /// - Parameters:
    ///   - key: The `KeyedDecodingContainer.Key` representing the JSON key where the related resources are found.
    ///   - decoder: The `Decoder` being used to deserialize the JSON to user-defined classes.
    ///   - callback: The callback used to assign the linked items at a later time.
    /// - Throws: Forwards the error if no link object is in the JSON at the specified key.
    func resolveLinksArray(forKey key: KeyedDecodingContainer.Key,
                                  decoder: Decoder,
                                  callback: @escaping (AnyObject) -> Void) throws {

        let linkResolver = decoder.linkResolver
        if let links = try decodeIfPresent(Array<Link>.self, forKey: key) {
            linkResolver.resolve(links, callback: callback)
        }
    }
}

internal class LinkResolver {

    private var dataCache: DataCache = DataCache()

    private var callbacks: [String: [(AnyObject) -> Void]] = [:]

    private static let linksArrayPrefix = "linksArrayPrefix"

    internal func cache(assets: [Asset]) {
        for asset in assets {
            dataCache.add(asset: asset)
        }
    }

    internal func cache(entryDecodables: [EntryDecodable]) {
        for entryDecodable in entryDecodables {
            dataCache.add(entry: entryDecodable)
        }
    }

    // Caches the callback to resolve the relationship represented by a Link at a later time.
    internal func resolve(_ link: Link, callback: @escaping (AnyObject) -> Void) {
        let key = DataCache.cacheKey(for: link)
        // Swift 4 API enables setting a default value, if none exists for the given key.
        callbacks[key, default: []] += [callback]
    }

    internal func resolve(_ links: [Link], callback: @escaping (AnyObject) -> Void) {
        let linksIdentifier: String = links.reduce(into: LinkResolver.linksArrayPrefix) { id, link in
            id += "," + DataCache.cacheKey(for: link)
        }
        callbacks[linksIdentifier, default: []] += [callback]
    }

    // Executes all cached callbacks to resolve links and then clears the callback cache and the data cache
    // where resources are cached before being resolved.
    internal func churnLinks() {
        for (linkKey, callbacksList) in callbacks {
            if linkKey.hasPrefix(LinkResolver.linksArrayPrefix) {
                let firstKeyIndex = linkKey.index(linkKey.startIndex, offsetBy: LinkResolver.linksArrayPrefix.count)
                let onlyKeysString = linkKey[firstKeyIndex ..< linkKey.endIndex]
                // Split creates a [Substring] array, but we need [String] to index the cache
                let keys = onlyKeysString.split(separator: ",").map { String($0) }
                let items: [AnyObject] = keys.compactMap { dataCache.item(for: $0) }
                for callback in callbacksList {
                    callback(items as AnyObject)
                }
            } else {
                let item = dataCache.item(for: linkKey)
                for callback in callbacksList {
                    callback(item as AnyObject)
                }
            }
        }
        self.callbacks = [:]
        self.dataCache = DataCache()
    }
}


// Inspired by https://gist.github.com/mbuchetics/c9bc6c22033014aa0c550d3b4324411a
internal struct JSONCodingKeys: CodingKey {
    internal var stringValue: String

    internal init?(stringValue: String) {
        self.stringValue = stringValue
    }

    internal var intValue: Int?

    internal init?(intValue: Int) {
        self.init(stringValue: "\(intValue)")
        self.intValue = intValue
    }
}

internal extension KeyedDecodingContainer {

    func decode(_ type: Dictionary<String, Any>.Type, forKey key: K) throws -> Dictionary<String, Any> {
        let container = try self.nestedContainer(keyedBy: JSONCodingKeys.self, forKey: key)
        return try container.decode(type)
    }

    func decodeIfPresent(_ type: Dictionary<String, Any>.Type, forKey key: K) throws -> Dictionary<String, Any>? {
        guard contains(key) else { return nil }
        guard try decodeNil(forKey: key) == false else { return nil }
        return try decode(type, forKey: key)
    }

    func decode(_ type: Array<Any>.Type, forKey key: K) throws -> Array<Any> {
        var container = try self.nestedUnkeyedContainer(forKey: key)
        return try container.decode(type)
    }

    func decodeIfPresent(_ type: Array<Any>.Type, forKey key: K) throws -> Array<Any>? {
        guard contains(key) else { return nil }
        guard try decodeNil(forKey: key) == false else { return nil }
        return try decode(type, forKey: key)
    }

    func decode(_ type: Dictionary<String, Any>.Type) throws -> Dictionary<String, Any> {
        var dictionary = Dictionary<String, Any>()

        for key in allKeys {
            if let boolValue = try? decode(Bool.self, forKey: key) {
                dictionary[key.stringValue] = boolValue
            } else if let stringValue = try? decode(String.self, forKey: key) {
                dictionary[key.stringValue] = stringValue
            } else if let intValue = try? decode(Int.self, forKey: key) {
                dictionary[key.stringValue] = intValue
            } else if let doubleValue = try? decode(Double.self, forKey: key) {
                dictionary[key.stringValue] = doubleValue
            }
            // Custom contentful types.
            else if let fileMetaData = try? decode(Asset.FileMetadata.self, forKey: key) {
                dictionary[key.stringValue] = fileMetaData
            } else if let link = try? decode(Link.self, forKey: key) {
                dictionary[key.stringValue] = link
            } else if let location = try? decode(Location.self, forKey: key) {
                dictionary[key.stringValue] = location
            } else if let document = try? decode(RichTextDocument.self, forKey: key) {
                dictionary[key.stringValue] = document
            }
            // These must be called after attempting to decode all other custom types.
            else if let nestedDictionary = try? decode(Dictionary<String, Any>.self, forKey: key) {
                dictionary[key.stringValue] = nestedDictionary
            } else if let nestedArray = try? decode(Array<Any>.self, forKey: key) {
                dictionary[key.stringValue] = nestedArray
            }
        }
        return dictionary
    }
}

internal extension UnkeyedDecodingContainer {

    mutating func decode(_ type: Array<Any>.Type) throws -> Array<Any> {
        var array: [Any] = []
        while isAtEnd == false {
            if try decodeNil() {
                continue
            } else if let value = try? decode(Bool.self) {
                array.append(value)
            } else if let value = try? decode(Int.self) {
                array.append(value)
            } else if let value = try? decode(Double.self) {
                array.append(value)
            } else if let value = try? decode(String.self) {
                array.append(value)
            }
            // Custom contentful types.
            else if let fileMetaData = try? decode(Asset.FileMetadata.self) {
                array.append(fileMetaData) // Custom contentful type.
            } else if let link = try? decode(Link.self) {
                array.append(link) // Custom contentful type.
            }
            // These must be called after attempting to decode all other custom types.
            else if let nestedDictionary = try? decode(Dictionary<String, Any>.self) {
                array.append(nestedDictionary)
            } else if let nestedArray = try? decode(Array<Any>.self) {
                array.append(nestedArray)
            } else if let location = try? decode(Location.self) {
                array.append(location)
            }

        }
        return array
    }

    mutating func decode(_ type: Dictionary<String, Any>.Type) throws -> Dictionary<String, Any> {

        let nestedContainer = try self.nestedContainer(keyedBy: JSONCodingKeys.self)
        return try nestedContainer.decode(type)
    }
}<|MERGE_RESOLUTION|>--- conflicted
+++ resolved
@@ -89,11 +89,7 @@
 }
 
 internal extension Decodable where Self: Node {
-<<<<<<< HEAD
-   static func popNodeDecodable(from container: inout UnkeyedDecodingContainer) throws -> Self {
-=======
     static func popNodeDecodable(from container: inout UnkeyedDecodingContainer) throws -> Self {
->>>>>>> 99982c37
         let contentDecodable = try container.decode(self)
         return contentDecodable
     }
