//
//  Decodable.swift
//  Contentful
//
//  Created by JP Wright on 05.09.17.
//  Copyright © 2017 Contentful GmbH. All rights reserved.
//

import Foundation

/// Helper methods for decoding instances of the various types in your content model.
public extension Decoder {

    var canResolveLinks: Bool {
        return userInfo[.linkResolverContextKey] is LinkResolver
    }

    internal var linkResolver: LinkResolver {
        return userInfo[.linkResolverContextKey] as! LinkResolver
    }

    /// The `TimeZone` the `Decoder` is using to offset dates by.
    /// Set through `ClientConfiguration`.
    var timeZone: TimeZone? {
        return userInfo[.timeZoneContextKey] as? TimeZone
    }

    var contentTypes: [ContentTypeId: EntryDecodable.Type] {
        guard let contentTypes = userInfo[.contentTypesContextKey] as? [ContentTypeId: EntryDecodable.Type] else {
            fatalError(
            """
            Make sure to pass your content types into the Client intializer
            so the SDK can properly deserializer your own types if you are using the `fetchMappedEntries` methods
            """)
        }
        return contentTypes
    }

    /// The localization context of the connected Contentful space necessary to properly serialize
    /// entries and assets to Swift models from Contentful API responses.
    var localizationContext: LocalizationContext {
        return userInfo[.localizationContextKey] as! LocalizationContext
    }

    /// Helper method to extract the sys property of a Contentful resource.
    func sys() throws -> Sys {
        let container = try self.container(keyedBy: LocalizableResource.CodingKeys.self)
        let sys = try container.decode(Sys.self, forKey: .sys)
        return sys
    }

    /// Extract the nested JSON container for the "fields" dictionary present in Entry and Asset resources.
    func contentfulFieldsContainer<NestedKey>(keyedBy keyType: NestedKey.Type) throws -> KeyedDecodingContainer<NestedKey> {
        let container = try self.container(keyedBy: LocalizableResource.CodingKeys.self)
        let fieldsContainer = try container.nestedContainer(keyedBy: keyType, forKey: .fields)
        return fieldsContainer
    }
}

extension JSONDecoder {

    /// Returns the JSONDecoder owned by the Client. Until the first request to the CDA is made, this
    /// decoder won't have the necessary localization content required to properly deserialize resources
    /// returned in the multi-locale format.
    public static func withoutLocalizationContext() -> JSONDecoder {
        let jsonDecoder = JSONDecoder()
        jsonDecoder.dateDecodingStrategy = .custom(Date.variableISO8601Strategy)
        return jsonDecoder
    }

    /// Updates the JSONDecoder provided by the client with the localization context necessary to deserialize
    /// resources returned in the multi-locale format with the locale information provided by the space.
    public func update(with localizationContext: LocalizationContext) {
        userInfo[.localizationContextKey] = localizationContext
    }
}

extension Decodable where Self: EntryDecodable {
    // This is a magic workaround for the fact that dynamic metatypes cannot be passed into
    // initializers such as UnkeyedDecodingContainer.decode(Decodable.Type), yet static methods CAN
<<<<<<< HEAD
    // be called on metatypes.
=======
    // be called on metatypes. (Visitor pattern)
>>>>>>> 7017c7c8
    static func popEntryDecodable(from container: inout UnkeyedDecodingContainer) throws -> Self {
        let entryDecodable = try container.decode(self)
        return entryDecodable
    }
}

<<<<<<< HEAD
extension Decodable where Self: AssetDecodable {
=======
internal extension Decodable where Self: AssetDecodable {
>>>>>>> 7017c7c8
    static func popAssetDecodable(from container: inout UnkeyedDecodingContainer) throws -> Self {
        let assetDecodable = try container.decode(self)
        return assetDecodable
    }
}

<<<<<<< HEAD
extension Decodable where Self: Node {
   static func popNodeDecodable(from container: inout UnkeyedDecodingContainer) throws -> Self {
=======
internal extension Decodable where Self: Node {
    static func popNodeDecodable(from container: inout UnkeyedDecodingContainer) throws -> Self {
>>>>>>> 7017c7c8
        let contentDecodable = try container.decode(self)
        return contentDecodable
    }
}

<<<<<<< HEAD
extension CodingUserInfoKey {
=======
internal extension CodingUserInfoKey {
>>>>>>> 7017c7c8
    static let linkResolverContextKey = CodingUserInfoKey(rawValue: "linkResolverContext")!
    static let timeZoneContextKey = CodingUserInfoKey(rawValue: "timeZoneContext")!
    static let contentTypesContextKey = CodingUserInfoKey(rawValue: "contentTypesContext")!
    static let localizationContextKey = CodingUserInfoKey(rawValue: "localizationContext")!
}

// Fields JSON container.
public extension KeyedDecodingContainer {

    /// Caches a link to be resolved once all resources in the response have been serialized.
    ///
    /// - Parameters:
    ///   - key: The `KeyedDecodingContainer.Key` representing the JSON key where the related resource is found.
    ///   - decoder: The `Decoder` being used to deserialize the JSON to user-defined classes.
    ///   - callback: The callback used to assign the linked item at a later time.
    /// - Throws: Forwards the error if no link object is in the JSON at the specified key.
    func resolveLink(forKey key: KeyedDecodingContainer.Key,
                            decoder: Decoder,
                            callback: @escaping (AnyObject) -> Void) throws {

        guard decoder.canResolveLinks  else { return }
        let linkResolver = decoder.linkResolver
        if let link = try decodeIfPresent(Link.self, forKey: key) {
            linkResolver.resolve(link, callback: callback)
        }
    }

    /// Caches an array of linked resources to be resolved once all resources in the response have been deserialized.
    ///
    /// - Parameters:
    ///   - key: The `KeyedDecodingContainer.Key` representing the JSON key where the related resources are found.
    ///   - decoder: The `Decoder` being used to deserialize the JSON to user-defined classes.
    ///   - callback: The callback used to assign the linked items at a later time.
    /// - Throws: Forwards the error if no link object is in the JSON at the specified key.
    func resolveLinksArray(forKey key: KeyedDecodingContainer.Key,
                                  decoder: Decoder,
                                  callback: @escaping (AnyObject) -> Void) throws {

        let linkResolver = decoder.linkResolver
        if let links = try decodeIfPresent(Array<Link>.self, forKey: key) {
            linkResolver.resolve(links, callback: callback)
        }
    }
}

class LinkResolver {

    private var dataCache: DataCache = DataCache()

    private var callbacks: [String: [(AnyObject) -> Void]] = [:]

    private static let linksArrayPrefix = "linksArrayPrefix"

    func cache(assets: [Asset]) {
        for asset in assets {
            dataCache.add(asset: asset)
        }
    }

    func cache(entryDecodables: [EntryDecodable]) {
        for entryDecodable in entryDecodables {
            dataCache.add(entry: entryDecodable)
        }
    }

    // Caches the callback to resolve the relationship represented by a Link at a later time.
    func resolve(_ link: Link, callback: @escaping (AnyObject) -> Void) {
        let key = DataCache.cacheKey(for: link)
        // Swift 4 API enables setting a default value, if none exists for the given key.
        callbacks[key, default: []] += [callback]
    }

    func resolve(_ links: [Link], callback: @escaping (AnyObject) -> Void) {
        let linksIdentifier: String = links.reduce(into: LinkResolver.linksArrayPrefix) { id, link in
            id += "," + DataCache.cacheKey(for: link)
        }
        callbacks[linksIdentifier, default: []] += [callback]
    }

    // Executes all cached callbacks to resolve links and then clears the callback cache and the data cache
    // where resources are cached before being resolved.
    func churnLinks() {
        for (linkKey, callbacksList) in callbacks {
            if linkKey.hasPrefix(LinkResolver.linksArrayPrefix) {
                let firstKeyIndex = linkKey.index(linkKey.startIndex, offsetBy: LinkResolver.linksArrayPrefix.count)
                let onlyKeysString = linkKey[firstKeyIndex ..< linkKey.endIndex]
                // Split creates a [Substring] array, but we need [String] to index the cache
                let keys = onlyKeysString.split(separator: ",").map { String($0) }
                let items: [AnyObject] = keys.compactMap { dataCache.item(for: $0) }
                for callback in callbacksList {
                    callback(items as AnyObject)
                }
            } else {
                let item = dataCache.item(for: linkKey)
                for callback in callbacksList {
                    callback(item as AnyObject)
                }
            }
        }
        self.callbacks = [:]
        self.dataCache = DataCache()
    }
}


// Inspired by https://gist.github.com/mbuchetics/c9bc6c22033014aa0c550d3b4324411a
struct JSONCodingKeys: CodingKey {
    var stringValue: String

    init?(stringValue: String) {
        self.stringValue = stringValue
    }

    var intValue: Int?

    init?(intValue: Int) {
        self.init(stringValue: "\(intValue)")
        self.intValue = intValue
    }
}

extension KeyedDecodingContainer {

    func decode(_ type: Dictionary<String, Any>.Type, forKey key: K) throws -> Dictionary<String, Any> {
        let container = try self.nestedContainer(keyedBy: JSONCodingKeys.self, forKey: key)
        return try container.decode(type)
    }

    func decodeIfPresent(_ type: Dictionary<String, Any>.Type, forKey key: K) throws -> Dictionary<String, Any>? {
        guard contains(key) else { return nil }
        guard try decodeNil(forKey: key) == false else { return nil }
        return try decode(type, forKey: key)
    }

    func decode(_ type: Array<Any>.Type, forKey key: K) throws -> Array<Any> {
        var container = try self.nestedUnkeyedContainer(forKey: key)
        return try container.decode(type)
    }

    func decodeIfPresent(_ type: Array<Any>.Type, forKey key: K) throws -> Array<Any>? {
        guard contains(key) else { return nil }
        guard try decodeNil(forKey: key) == false else { return nil }
        return try decode(type, forKey: key)
    }

    func decode(_ type: Dictionary<String, Any>.Type) throws -> Dictionary<String, Any> {
        var dictionary = Dictionary<String, Any>()

        for key in allKeys {
            if let boolValue = try? decode(Bool.self, forKey: key) {
                dictionary[key.stringValue] = boolValue
            } else if let stringValue = try? decode(String.self, forKey: key) {
                dictionary[key.stringValue] = stringValue
            } else if let intValue = try? decode(Int.self, forKey: key) {
                dictionary[key.stringValue] = intValue
            } else if let doubleValue = try? decode(Double.self, forKey: key) {
                dictionary[key.stringValue] = doubleValue
            }
            // Custom contentful types.
            else if let fileMetaData = try? decode(Asset.FileMetadata.self, forKey: key) {
                dictionary[key.stringValue] = fileMetaData
            } else if let link = try? decode(Link.self, forKey: key) {
                dictionary[key.stringValue] = link
            } else if let location = try? decode(Location.self, forKey: key) {
                dictionary[key.stringValue] = location
            } else if let document = try? decode(RichTextDocument.self, forKey: key) {
                dictionary[key.stringValue] = document
            }
            // These must be called after attempting to decode all other custom types.
            else if let nestedDictionary = try? decode(Dictionary<String, Any>.self, forKey: key) {
                dictionary[key.stringValue] = nestedDictionary
            } else if let nestedArray = try? decode(Array<Any>.self, forKey: key) {
                dictionary[key.stringValue] = nestedArray
            }
        }
        return dictionary
    }
}

extension UnkeyedDecodingContainer {

    mutating func decode(_ type: Array<Any>.Type) throws -> Array<Any> {
        var array: [Any] = []
        while isAtEnd == false {
            if try decodeNil() {
                continue
            } else if let value = try? decode(Bool.self) {
                array.append(value)
            } else if let value = try? decode(Int.self) {
                array.append(value)
            } else if let value = try? decode(Double.self) {
                array.append(value)
            } else if let value = try? decode(String.self) {
                array.append(value)
            }
            // Custom contentful types.
            else if let fileMetaData = try? decode(Asset.FileMetadata.self) {
                array.append(fileMetaData) // Custom contentful type.
            } else if let link = try? decode(Link.self) {
                array.append(link) // Custom contentful type.
            }
            // These must be called after attempting to decode all other custom types.
            else if let nestedDictionary = try? decode(Dictionary<String, Any>.self) {
                array.append(nestedDictionary)
            } else if let nestedArray = try? decodeNested(Array<Any>.self) {
                array.append(nestedArray)
            } else if let location = try? decode(Location.self) {
                array.append(location)
            }

        }
        return array
    }

    mutating func decode(_ type: Dictionary<String, Any>.Type) throws -> Dictionary<String, Any> {
<<<<<<< HEAD
=======

>>>>>>> 7017c7c8
        let nestedContainer = try self.nestedContainer(keyedBy: JSONCodingKeys.self)
        return try nestedContainer.decode(type)
    }
}

private extension UnkeyedDecodingContainer {
    mutating func decodeNested(_ type: Array<Any>.Type) throws -> Array<Any> {
        var nestedContainer = try self.nestedUnkeyedContainer()
        return try nestedContainer.decode(type)
    }
}<|MERGE_RESOLUTION|>--- conflicted
+++ resolved
@@ -78,45 +78,28 @@
 extension Decodable where Self: EntryDecodable {
     // This is a magic workaround for the fact that dynamic metatypes cannot be passed into
     // initializers such as UnkeyedDecodingContainer.decode(Decodable.Type), yet static methods CAN
-<<<<<<< HEAD
-    // be called on metatypes.
-=======
     // be called on metatypes. (Visitor pattern)
->>>>>>> 7017c7c8
-    static func popEntryDecodable(from container: inout UnkeyedDecodingContainer) throws -> Self {
+   public static func popEntryDecodable(from container: inout UnkeyedDecodingContainer) throws -> Self {
         let entryDecodable = try container.decode(self)
         return entryDecodable
     }
 }
 
-<<<<<<< HEAD
-extension Decodable where Self: AssetDecodable {
-=======
 internal extension Decodable where Self: AssetDecodable {
->>>>>>> 7017c7c8
     static func popAssetDecodable(from container: inout UnkeyedDecodingContainer) throws -> Self {
         let assetDecodable = try container.decode(self)
         return assetDecodable
     }
 }
 
-<<<<<<< HEAD
-extension Decodable where Self: Node {
-   static func popNodeDecodable(from container: inout UnkeyedDecodingContainer) throws -> Self {
-=======
 internal extension Decodable where Self: Node {
     static func popNodeDecodable(from container: inout UnkeyedDecodingContainer) throws -> Self {
->>>>>>> 7017c7c8
         let contentDecodable = try container.decode(self)
         return contentDecodable
     }
 }
 
-<<<<<<< HEAD
-extension CodingUserInfoKey {
-=======
 internal extension CodingUserInfoKey {
->>>>>>> 7017c7c8
     static let linkResolverContextKey = CodingUserInfoKey(rawValue: "linkResolverContext")!
     static let timeZoneContextKey = CodingUserInfoKey(rawValue: "timeZoneContext")!
     static let contentTypesContextKey = CodingUserInfoKey(rawValue: "contentTypesContext")!
@@ -332,10 +315,6 @@
     }
 
     mutating func decode(_ type: Dictionary<String, Any>.Type) throws -> Dictionary<String, Any> {
-<<<<<<< HEAD
-=======
-
->>>>>>> 7017c7c8
         let nestedContainer = try self.nestedContainer(keyedBy: JSONCodingKeys.self)
         return try nestedContainer.decode(type)
     }
